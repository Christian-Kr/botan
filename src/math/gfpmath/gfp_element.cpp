/*
* Arithmetic for prime fields GF(p)
*
* (C) 2007 Martin Doering, Christoph Ludwig, Falko Strenzke
*
* Distributed under the terms of the Botan license
*/

#include <botan/gfp_element.h>
#include <botan/numthry.h>
#include <botan/internal/def_powm.h>
#include <botan/internal/mp_asm.h>
#include <botan/internal/mp_asmi.h>
#include <ostream>
#include <assert.h>

namespace Botan {

namespace {

void inner_montg_mult_sos(word result[],
                          const word* a_bar, const word* b_bar,
                          const word* n, const word* n_dash, u32bit s)
   {
   SecureVector<word> t;
   t.grow_to(2*s+1);

   // t = a_bar * b_bar
   for (u32bit i=0; i<s; i++)
      {
      word C = 0;
      word S = 0;
      for (u32bit j=0; j<s; j++)
         {
         // we use:
         // word word_madd3(word a, word b, word c, word d, word* carry)
         // returns a * b + c + d and resets the carry (not using it as input)

         S = word_madd3(a_bar[j], b_bar[i], t[i+j], &C);
         t[i+j] = S;
         }
      t[i+s] = C;
      }

   // ???
   for (u32bit i=0; i<s; i++)
      {
      // word word_madd2(word a, word b, word c, word* carry)
      // returns a * b + c, resets the carry

      word C = 0;
      word zero = 0;
      word m = word_madd2(t[i], n_dash[0], &zero);

      for (u32bit j=0; j<s; j++)
         {
         word S = word_madd3(m, n[j], t[i+j], &C);
         t[i+j] = S;
         }

      //// mp_mulop.cpp:
      ////word bigint_mul_add_words(word z[], const word x[], u32bit x_size, word y)
      u32bit cnt = 0;
      while (C > 0)
         {
         // we need not worry here about C > 1, because the other operand is zero

         word tmp = t[i+s+cnt] + C;
         C = (tmp < t[i+s+cnt]);
         t[i+s+cnt] = tmp;
         cnt++;
         }
      }

   // u = t
   SecureVector<word> u;
   u.grow_to(s+1);
   for (u32bit j=0; j<s+1; j++)
      {
      u[j] = t[j+s];
      }

   // t = u - n
   word B = 0;
   word D = 0;
   for (u32bit i=0; i<s; i++)
      {
      D = word_sub(u[i], n[i], &B);
      t[i] = D;
      }
   D = word_sub(u[s], 0, &B);
   t[s] = D;

   // if t >= 0 (B == 0 -> no borrow), return t
   if(B == 0)
      {
      for (u32bit i=0; i<s; i++)
         {
         result[i] = t[i];
         }
      }
   else // else return u
      {
      for (u32bit i=0; i<s; i++)
         {
         result[i] = u[i];
         }
      }
   }

void montg_mult(BigInt& result, BigInt& a_bar, BigInt& b_bar, const BigInt& m, const BigInt& m_dash, const BigInt)
   {
   if(m.is_zero() || m_dash.is_zero())
      throw Invalid_Argument("montg_mult(): neither modulus nor m_dash may be zero (and one of them was)");

   if(a_bar.is_zero() || b_bar.is_zero())
      result = 0;

   u32bit s = m.sig_words();
   a_bar.grow_to(s);
   b_bar.grow_to(s);
   result.grow_to(s);

   inner_montg_mult_sos(result.get_reg(), a_bar.data(), b_bar.data(),
                        m.data(), m_dash.data(), s);
   }

/**
* Calculates R=b^n (here b=2) with R>m (and R beeing as small as
* possible) for an odd modulus m. No check for parity is performed!
*/
BigInt montgm_calc_r_oddmod(const BigInt& prime)
   {
   u32bit n = prime.sig_words();
   BigInt result(1);
   result <<= n*BOTAN_MP_WORD_BITS;
   return result;
   }

/**
*calculates m' with r*r^-1 - m*m' = 1
* where r^-1 is the multiplicative inverse of r to the modulus m
*/
BigInt montgm_calc_m_dash(const BigInt& r, const BigInt& m, const BigInt& r_inv)
   {
   BigInt result = ((r * r_inv) - BigInt(1))/m;
   return result;
   }

BigInt montg_trf_to_mres(const BigInt& ord_res, const BigInt& r, const BigInt& m)
   {
   BigInt result(ord_res);
   result *= r;
   result %= m;
   return result;
   }

BigInt montg_trf_to_ordres(const BigInt& m_res, const BigInt& m, const BigInt& r_inv)
   {
   BigInt result(m_res);
   result *= r_inv;
   result %= m;
   return result;
   }

}

<<<<<<< HEAD
GFpElement::GFpElement(const BigInt& p, const BigInt& value, bool use_montgm)
   : mp_mod(),
     m_value(value %p),
     m_use_montgm(use_montgm),
     m_is_trf(false)
   {
   assert(mp_mod.get() == 0);
   mp_mod = std::shared_ptr<GFpModulus>(new GFpModulus(p));
   assert(mp_mod->m_p_dash == 0);
=======
GFpElement::GFpElement(const BigInt& p, const BigInt& value, bool use_montgomery)
   : modulus(p), m_value(value %p), m_use_montgm(use_montgomery), m_is_trf(false)
   {
>>>>>>> f849aab3
   if(m_use_montgm)
      ensure_montgm_precomp();
   }

<<<<<<< HEAD
GFpElement::GFpElement(std::shared_ptr<GFpModulus> const mod, const BigInt& value, bool use_montgm)
   : mp_mod(),
     m_value(value % mod->m_p),
     m_use_montgm(use_montgm),
     m_is_trf(false)
   {
   assert(mp_mod.get() == 0);
   mp_mod = mod;
   }

GFpElement::GFpElement(const GFpElement& other)
   : m_value(other.m_value),
     m_use_montgm(other.m_use_montgm),
     m_is_trf(other.m_is_trf)

   {
   //creates an independent copy
   assert((other.m_is_trf && other.m_use_montgm) || !other.m_is_trf);
   mp_mod.reset(new GFpModulus(*other.mp_mod)); // copy-ctor of GFpModulus
   }

void GFpElement::turn_on_sp_red_mul() const
=======
void GFpElement::turn_on_sp_red_mul()
>>>>>>> f849aab3
   {
   ensure_montgm_precomp();
   m_use_montgm = true;
   }

void GFpElement::turn_off_sp_red_mul()
   {
   if(m_is_trf)
      {
      trf_to_ordres();
      // will happen soon anyway, so we can do it here already
      // (this is not lazy but way more secure concerning our internal logic here)
      }
   m_use_montgm = false;
   }

void GFpElement::ensure_montgm_precomp()
   {
   if((!modulus.get_r().is_zero()) && (!modulus.get_r_inv().is_zero()) && (!modulus.get_p_dash().is_zero()))
      {
      // values are already set, nothing more to do
      }
   else
      {
      BigInt tmp_r(montgm_calc_r_oddmod(modulus.get_p()));

      BigInt tmp_r_inv(inverse_mod(tmp_r, modulus.get_p()));

      BigInt tmp_p_dash(montgm_calc_m_dash(tmp_r, modulus.get_p(), tmp_r_inv));

      modulus.reset_values(tmp_p_dash, tmp_r, tmp_r_inv);
      }

   }

<<<<<<< HEAD
void GFpElement::set_shrd_mod(std::shared_ptr<GFpModulus> const p_mod)
   {
   mp_mod = p_mod;
   }

=======
>>>>>>> f849aab3
void GFpElement::trf_to_mres() const
   {
   if(!m_use_montgm)
      {
      throw Illegal_Transformation("GFpElement is not allowed to be transformed to m-residue");
      }
   assert(m_is_trf == false);
   assert(!modulus.get_r_inv().is_zero());
   assert(!modulus.get_p_dash().is_zero());
   m_value = montg_trf_to_mres(m_value, modulus.get_r(), modulus.get_p());
   m_is_trf = true;
   }

void GFpElement::trf_to_ordres() const
   {
   assert(m_is_trf == true);
   m_value = montg_trf_to_ordres(m_value, modulus.get_p(), modulus.get_r_inv());
   m_is_trf = false;
   }

bool GFpElement::align_operands_res(const GFpElement& lhs, const GFpElement& rhs) //static
   {
   assert(lhs.modulus.get_p() == rhs.modulus.get_p());
   if(lhs.m_use_montgm && rhs.m_use_montgm)
      {
      assert(rhs.modulus.get_p_dash() == lhs.modulus.get_p_dash());
      assert(rhs.modulus.get_r() == lhs.modulus.get_r());
      assert(rhs.modulus.get_r_inv() == lhs.modulus.get_r_inv());
      if(!lhs.m_is_trf && !rhs.m_is_trf)
         {
         return false;
         }
      else if(lhs.m_is_trf && rhs.m_is_trf)
         {
         return true;
         }
      else // one is transf., the other not
         {
         if(!lhs.m_is_trf)
            {
            lhs.trf_to_mres();
            assert(rhs.m_is_trf==true);
            return true;
            }
         assert(rhs.m_is_trf==false);
         assert(lhs.m_is_trf==true);
         rhs.trf_to_mres(); // the only possibility left...
         return true;
         }
      }
   else // at least one of them does not use mm
      // (so it is impossible that both use it)
      {
      if(lhs.m_is_trf)
         {
         lhs.trf_to_ordres();
         assert(rhs.m_is_trf == false);
         return false;
         }
      if(rhs.m_is_trf)
         {
         rhs.trf_to_ordres();
         assert(lhs.m_is_trf == false);
         return false;
         }
      return false;
      }
   assert(false);
   }

bool GFpElement::is_trf_to_mres() const
   {
   return m_is_trf;
   }

const BigInt& GFpElement::get_p() const
   {
   return (modulus.get_p());
   }

const BigInt& GFpElement::get_value() const
   {
   if(m_is_trf)
      {
      assert(m_use_montgm);
      trf_to_ordres();
      }
   return m_value;
   }

const BigInt& GFpElement::get_mres() const
   {
   if(!m_use_montgm)
      {
      // does the following exception really make sense?
      // wouldn't it be better to simply turn on montg.mult. when
      // this explicit request is made?
      throw Illegal_Transformation("GFpElement is not allowed to be transformed to m-residue");
      }
   if(!m_is_trf)
      {
      trf_to_mres();
      }

   return m_value;
   }

GFpElement& GFpElement::operator+=(const GFpElement& rhs)
   {
   GFpElement::align_operands_res(*this, rhs);

   BigInt workspace = m_value;
   workspace += rhs.m_value;
   if(workspace >= modulus.get_p())
      workspace -= modulus.get_p();

   m_value = workspace;
   assert(m_value < modulus.get_p());
   assert(m_value >= 0);

   return *this;
   }

GFpElement& GFpElement::operator-=(const GFpElement& rhs)
   {
   GFpElement::align_operands_res(*this, rhs);

   BigInt workspace = m_value;

   workspace -= rhs.m_value;

   if(workspace.is_negative())
      workspace += modulus.get_p();

   m_value = workspace;
   assert(m_value < modulus.get_p());
   assert(m_value >= 0);
   return *this;
   }

GFpElement& GFpElement::operator*= (u32bit rhs)
   {
   BigInt workspace = m_value;
   workspace *= rhs;
   workspace %= modulus.get_p();
   m_value = workspace;
   return *this;
   }

GFpElement& GFpElement::operator*=(const GFpElement& rhs)
   {
   assert(rhs.modulus.get_p() == modulus.get_p());
   // here, we do not use align_operands_res() for one simple reason:
   // we want to enforce the transformation to an m-residue, otherwise it would
  // never happen
   if(m_use_montgm && rhs.m_use_montgm)
      {
      assert(rhs.modulus.get_p() == modulus.get_p()); // is montgm. mult is on, then precomps must be there
      assert(rhs.modulus.get_p_dash() == modulus.get_p_dash());
      assert(rhs.modulus.get_r() == modulus.get_r());
      if(!m_is_trf)
         {
         trf_to_mres();
         }
      if(!rhs.m_is_trf)
         {
         rhs.trf_to_mres();
         }
      BigInt workspace = m_value;
      montg_mult(m_value, workspace, rhs.m_value, modulus.get_p(), modulus.get_p_dash(), modulus.get_r());
      }
   else // ordinary multiplication
      {
      if(m_is_trf)
         {
         assert(m_use_montgm);
         trf_to_ordres();
         }
      if(rhs.m_is_trf)
         {
         assert(rhs.m_use_montgm);
         rhs.trf_to_ordres();
         }

      BigInt workspace = m_value;
      workspace *= rhs.m_value;
      workspace %= modulus.get_p();
      m_value = workspace;
      }
   return *this;
   }

GFpElement& GFpElement::operator/=(const GFpElement& rhs)
   {
   bool use_mres = GFpElement::align_operands_res(*this, rhs);
   assert((this->m_is_trf && rhs.m_is_trf) || !(this->m_is_trf && rhs.m_is_trf));

   if(use_mres)
      {
      assert(m_use_montgm && rhs.m_use_montgm);
      GFpElement rhs_ordres(rhs);
      rhs_ordres.trf_to_ordres();
      rhs_ordres.inverse_in_place();
      BigInt workspace = m_value;
      workspace *= rhs_ordres.get_value();
      workspace %= modulus.get_p();
      m_value = workspace;
      }
   else
      {
      GFpElement inv_rhs(rhs);
      inv_rhs.inverse_in_place();
      *this *= inv_rhs;
      }
   return *this;
   }

bool GFpElement::is_zero()
   {
   return (m_value.is_zero());
   // this is correct because x_bar = x * r = x = 0 for x = 0
   }

GFpElement& GFpElement::inverse_in_place()
   {
   m_value = inverse_mod(m_value, modulus.get_p());

   if(m_is_trf)
      {
      assert(m_use_montgm);

      m_value *= modulus.get_r();
      m_value *= modulus.get_r();
      m_value %= modulus.get_p();
      }
   assert(m_value <= modulus.get_p());
   return *this;
   }

GFpElement& GFpElement::negate()
   {
   m_value = modulus.get_p() - m_value;
   assert(m_value <= modulus.get_p());
   return *this;
   }

void GFpElement::swap(GFpElement& other)
   {
   std::swap(m_value, other.m_value);
   std::swap(modulus, other.modulus);
   std::swap<bool>(m_use_montgm,other.m_use_montgm);
   std::swap<bool>(m_is_trf,other.m_is_trf);
   }

std::ostream& operator<<(std::ostream& output, const GFpElement& elem)
   {
   return output << '(' << elem.get_value() << "," << elem.get_p() << ')';
   }

bool operator==(const GFpElement& lhs, const GFpElement& rhs)
   {
   if(lhs.get_p() != rhs.get_p())
      return false;

   // so the modulus is equal, now check the values
   bool use_mres = GFpElement::align_operands_res(lhs, rhs);

   if(use_mres)
      {
      return (lhs.get_mres() == rhs.get_mres());
      }
   else
      {
      return(lhs.get_value() == rhs.get_value());
      }
   }

GFpElement operator+(const GFpElement& lhs, const GFpElement& rhs)
   {
   // consider the case that lhs and rhs both use montgm:
   // then += returns an element which uses montgm.
   // thus the return value of op+ here will be an element
   // using montgm in this case
   // NOTE: the rhs might be transformed when using op+, the lhs never
   GFpElement result(lhs);
   result += rhs;
   return result;
   }

GFpElement operator-(const GFpElement& lhs, const GFpElement& rhs)
   {
   GFpElement result(lhs);
   result -= rhs;
   return result;
   // NOTE: the rhs might be transformed when using op-, the lhs never
   }

GFpElement operator-(const GFpElement& lhs)
   {
   return(GFpElement(lhs)).negate();
   }

GFpElement operator*(const GFpElement& lhs, const GFpElement& rhs)
   {
   // consider the case that lhs and rhs both use montgm:
   // then *= returns an element which uses montgm.
   // thus the return value of op* here will be an element
   // using montgm in this case
   GFpElement result(lhs);
   result *= rhs;
   return result;
   }

GFpElement operator*(const GFpElement& lhs, u32bit rhs)
   {
   GFpElement result(lhs);
   result *= rhs;
   return result;
   }

GFpElement operator*(u32bit lhs, const GFpElement& rhs)
   {
   return rhs*lhs;
   }

GFpElement operator/(const GFpElement& lhs, const GFpElement& rhs)
   {
   GFpElement result (lhs);
   result /= rhs;
   return result;
   }

SecureVector<byte> FE2OSP(const GFpElement& elem)
   {
   return BigInt::encode_1363(elem.get_value(), elem.get_p().bytes());
   }

GFpElement OS2FEP(MemoryRegion<byte> const& os, BigInt p)
   {
   return GFpElement(p, BigInt::decode(os.begin(), os.size()));
   }

GFpElement inverse(const GFpElement& elem)
   {
   return GFpElement(elem).inverse_in_place();
   }

}
<|MERGE_RESOLUTION|>--- conflicted
+++ resolved
@@ -165,51 +165,14 @@
 
 }
 
-<<<<<<< HEAD
-GFpElement::GFpElement(const BigInt& p, const BigInt& value, bool use_montgm)
-   : mp_mod(),
-     m_value(value %p),
-     m_use_montgm(use_montgm),
-     m_is_trf(false)
-   {
-   assert(mp_mod.get() == 0);
-   mp_mod = std::shared_ptr<GFpModulus>(new GFpModulus(p));
-   assert(mp_mod->m_p_dash == 0);
-=======
 GFpElement::GFpElement(const BigInt& p, const BigInt& value, bool use_montgomery)
    : modulus(p), m_value(value %p), m_use_montgm(use_montgomery), m_is_trf(false)
    {
->>>>>>> f849aab3
    if(m_use_montgm)
       ensure_montgm_precomp();
    }
 
-<<<<<<< HEAD
-GFpElement::GFpElement(std::shared_ptr<GFpModulus> const mod, const BigInt& value, bool use_montgm)
-   : mp_mod(),
-     m_value(value % mod->m_p),
-     m_use_montgm(use_montgm),
-     m_is_trf(false)
-   {
-   assert(mp_mod.get() == 0);
-   mp_mod = mod;
-   }
-
-GFpElement::GFpElement(const GFpElement& other)
-   : m_value(other.m_value),
-     m_use_montgm(other.m_use_montgm),
-     m_is_trf(other.m_is_trf)
-
-   {
-   //creates an independent copy
-   assert((other.m_is_trf && other.m_use_montgm) || !other.m_is_trf);
-   mp_mod.reset(new GFpModulus(*other.mp_mod)); // copy-ctor of GFpModulus
-   }
-
-void GFpElement::turn_on_sp_red_mul() const
-=======
 void GFpElement::turn_on_sp_red_mul()
->>>>>>> f849aab3
    {
    ensure_montgm_precomp();
    m_use_montgm = true;
@@ -245,14 +208,6 @@
 
    }
 
-<<<<<<< HEAD
-void GFpElement::set_shrd_mod(std::shared_ptr<GFpModulus> const p_mod)
-   {
-   mp_mod = p_mod;
-   }
-
-=======
->>>>>>> f849aab3
 void GFpElement::trf_to_mres() const
    {
    if(!m_use_montgm)
